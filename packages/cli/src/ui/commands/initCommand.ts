/**
 * @license
 * Copyright 2025 Qwen
 * SPDX-License-Identifier: Apache-2.0
 */

import * as fs from 'node:fs';
import * as path from 'node:path';
import type {
  CommandContext,
  SlashCommand,
  SlashCommandActionReturn,
} from './types.js';
import { getCurrentGeminiMdFilename } from '@qwen-code/qwen-code-core';
<<<<<<< HEAD
import { CommandKind } from './types.js';
=======
import { Text } from 'ink';
import React from 'react';
>>>>>>> 6dcec540

export const initCommand: SlashCommand = {
  name: 'init',
  description: 'Analyzes the project and creates a tailored QWEN.md file.',
  kind: CommandKind.BUILT_IN,
  action: async (
    context: CommandContext,
    _args: string,
  ): Promise<SlashCommandActionReturn> => {
    if (!context.services.config) {
      return {
        type: 'message',
        messageType: 'error',
        content: 'Configuration not available.',
      };
    }
    const targetDir = context.services.config.getTargetDir();
    const contextFileName = getCurrentGeminiMdFilename();
    const contextFilePath = path.join(targetDir, contextFileName);

    try {
      if (fs.existsSync(contextFilePath)) {
        // If file exists but is empty (or whitespace), continue to initialize
        try {
          const existing = fs.readFileSync(contextFilePath, 'utf8');
          if (existing && existing.trim().length > 0) {
            // File exists and has content - ask for confirmation to overwrite
            if (!context.overwriteConfirmed) {
              return {
                type: 'confirm_action',
                // TODO: Move to .tsx file to use JSX syntax instead of React.createElement
                // For now, using React.createElement to maintain .ts compatibility for PR review
                prompt: React.createElement(
                  Text,
                  null,
                  `A ${contextFileName} file already exists in this directory. Do you want to regenerate it?`,
                ),
                originalInvocation: {
                  raw: context.invocation?.raw || '/init',
                },
              };
            }
            // User confirmed overwrite, continue with regeneration
          }
        } catch {
          // If we fail to read, conservatively proceed to (re)create the file
        }
      }

      // Ensure an empty context file exists before prompting the model to populate it
      try {
        fs.writeFileSync(contextFilePath, '', 'utf8');
        context.ui.addItem(
          {
            type: 'info',
            text: `Empty ${contextFileName} created. Now analyzing the project to populate it.`,
          },
          Date.now(),
        );
      } catch (err) {
        return {
          type: 'message',
          messageType: 'error',
          content: `Failed to create ${contextFileName}: ${err instanceof Error ? err.message : String(err)}`,
        };
      }
    } catch (error) {
      return {
        type: 'message',
        messageType: 'error',
        content: `Unexpected error preparing ${contextFileName}: ${error instanceof Error ? error.message : String(error)}`,
      };
    }

    return {
      type: 'submit_prompt',
      content: `
You are Qwen Code, an interactive CLI agent. Analyze the current directory and generate a comprehensive ${contextFileName} file to be used as instructional context for future interactions.

**Analysis Process:**

1.  **Initial Exploration:**
    *   Start by listing the files and directories to get a high-level overview of the structure.
    *   Read the README file (e.g., \`README.md\`, \`README.txt\`) if it exists. This is often the best place to start.

2.  **Iterative Deep Dive (up to 10 files):**
    *   Based on your initial findings, select a few files that seem most important (e.g., configuration files, main source files, documentation).
    *   Read them. As you learn more, refine your understanding and decide which files to read next. You don't need to decide all 10 files at once. Let your discoveries guide your exploration.

3.  **Identify Project Type:**
    *   **Code Project:** Look for clues like \`package.json\`, \`requirements.txt\`, \`pom.xml\`, \`go.mod\`, \`Cargo.toml\`, \`build.gradle\`, or a \`src\` directory. If you find them, this is likely a software project.
    *   **Non-Code Project:** If you don't find code-related files, this might be a directory for documentation, research papers, notes, or something else.

**${contextFileName} Content Generation:**

**For a Code Project:**

*   **Project Overview:** Write a clear and concise summary of the project's purpose, main technologies, and architecture.
*   **Building and Running:** Document the key commands for building, running, and testing the project. Infer these from the files you've read (e.g., \`scripts\` in \`package.json\`, \`Makefile\`, etc.). If you can't find explicit commands, provide a placeholder with a TODO.
*   **Development Conventions:** Describe any coding styles, testing practices, or contribution guidelines you can infer from the codebase.

**For a Non-Code Project:**

*   **Directory Overview:** Describe the purpose and contents of the directory. What is it for? What kind of information does it hold?
*   **Key Files:** List the most important files and briefly explain what they contain.
*   **Usage:** Explain how the contents of this directory are intended to be used.

**Final Output:**

Write the complete content to the \`${contextFileName}\` file. The output must be well-formatted Markdown.
`,
    };
  },
};<|MERGE_RESOLUTION|>--- conflicted
+++ resolved
@@ -12,12 +12,9 @@
   SlashCommandActionReturn,
 } from './types.js';
 import { getCurrentGeminiMdFilename } from '@qwen-code/qwen-code-core';
-<<<<<<< HEAD
 import { CommandKind } from './types.js';
-=======
 import { Text } from 'ink';
 import React from 'react';
->>>>>>> 6dcec540
 
 export const initCommand: SlashCommand = {
   name: 'init',
