--- conflicted
+++ resolved
@@ -4,25 +4,13 @@
  * SPDX-License-Identifier: Apache-2.0
  */
 
-import type { Config, IdeClient, File } from '@google/gemini-cli-core';
+import type { Config, IdeClient, File } from '@qwen-code/qwen-code-core';
 import {
-<<<<<<< HEAD
-  Config,
-  DetectedIde,
   QWEN_CODE_COMPANION_EXTENSION_NAME,
-  IDEConnectionStatus,
-  getIdeInfo,
-=======
->>>>>>> 76553622
   getIdeInstaller,
   IDEConnectionStatus,
   ideContext,
-<<<<<<< HEAD
 } from '@qwen-code/qwen-code-core';
-=======
-  GEMINI_CLI_COMPANION_EXTENSION_NAME,
-} from '@google/gemini-cli-core';
->>>>>>> 76553622
 import path from 'node:path';
 import type {
   CommandContext,
@@ -138,15 +126,7 @@
         ({
           type: 'message',
           messageType: 'error',
-<<<<<<< HEAD
-          content: `IDE integration is not supported in your current environment. To use this feature, run Qwen Code in one of these supported IDEs: ${Object.values(
-            DetectedIde,
-          )
-            .map((ide) => getIdeInfo(ide).displayName)
-            .join(', ')}`,
-=======
-          content: `IDE integration is not supported in your current environment. To use this feature, run Gemini CLI in one of these supported IDEs: VS Code or VS Code forks.`,
->>>>>>> 76553622
+          content: `IDE integration is not supported in your current environment. To use this feature, run Qwen Code in one of these supported IDEs: VS Code or VS Code forks.`,
         }) as const,
     };
   }
@@ -183,11 +163,7 @@
         context.ui.addItem(
           {
             type: 'error',
-<<<<<<< HEAD
             text: `No installer is available for ${ideClient.getDetectedIdeDisplayName()}. Please install the '${QWEN_CODE_COMPANION_EXTENSION_NAME}' extension manually from the marketplace.`,
-=======
-            text: `No installer is available for ${ideClient.getDetectedIdeDisplayName()}. Please install the '${GEMINI_CLI_COMPANION_EXTENSION_NAME}' extension manually from the marketplace.`,
->>>>>>> 76553622
           },
           Date.now(),
         );
@@ -211,15 +187,11 @@
         Date.now(),
       );
       if (result.success) {
-<<<<<<< HEAD
-        context.services.settings.setValue(SettingScope.User, 'ideMode', true);
-=======
         context.services.settings.setValue(
           SettingScope.User,
           'ide.enabled',
           true,
         );
->>>>>>> 76553622
         // Poll for up to 5 seconds for the extension to activate.
         for (let i = 0; i < 10; i++) {
           await config.setIdeModeAndSyncConnection(true);
