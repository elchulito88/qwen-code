/**
 * @license
 * Copyright 2025 Google LLC
 * SPDX-License-Identifier: Apache-2.0
 */

import type React from 'react';
import { render } from 'ink-testing-library';
import { describe, it, expect, vi } from 'vitest';
import { ContextSummaryDisplay } from './ContextSummaryDisplay.js';
import * as useTerminalSize from '../hooks/useTerminalSize.js';

vi.mock('../hooks/useTerminalSize.js', () => ({
  useTerminalSize: vi.fn(),
}));

const useTerminalSizeMock = vi.mocked(useTerminalSize.useTerminalSize);

const renderWithWidth = (
  width: number,
  props: React.ComponentProps<typeof ContextSummaryDisplay>,
) => {
  useTerminalSizeMock.mockReturnValue({ columns: width, rows: 24 });
  return render(<ContextSummaryDisplay {...props} />);
};

describe('<ContextSummaryDisplay />', () => {
  const baseProps = {
    geminiMdFileCount: 1,
    contextFileNames: ['QWEN.md'],
    mcpServers: { 'test-server': { command: 'test' } },
    showToolDescriptions: false,
    ideContext: {
      workspaceState: {
        openFiles: [{ path: '/a/b/c' }],
      },
    },
  };

  it('should render on a single line on a wide screen', () => {
    const { lastFrame } = renderWithWidth(120, baseProps);
    const output = lastFrame();
    expect(output).toContain(
<<<<<<< HEAD
      'Using: 1 open file (ctrl+g to view) | 1 QWEN.md file | 1 MCP server (ctrl+t to view)',
=======
      'Using: 1 open file (ctrl+g to view) | 1 GEMINI.md file | 1 MCP server (ctrl+t to view)',
>>>>>>> 76553622
    );
    // Check for absence of newlines
    expect(output.includes('\n')).toBe(false);
  });

  it('should render on multiple lines on a narrow screen', () => {
    const { lastFrame } = renderWithWidth(60, baseProps);
    const output = lastFrame();
    const expectedLines = [
      'Using:',
      '  - 1 open file (ctrl+g to view)',
<<<<<<< HEAD
      '  - 1 QWEN.md file',
=======
      '  - 1 GEMINI.md file',
>>>>>>> 76553622
      '  - 1 MCP server (ctrl+t to view)',
    ];
    const actualLines = output.split('\n');
    expect(actualLines).toEqual(expectedLines);
  });

  it('should switch layout at the 80-column breakpoint', () => {
    // At 80 columns, should be on one line
    const { lastFrame: wideFrame } = renderWithWidth(80, baseProps);
    expect(wideFrame().includes('\n')).toBe(false);

    // At 79 columns, should be on multiple lines
    const { lastFrame: narrowFrame } = renderWithWidth(79, baseProps);
    expect(narrowFrame().includes('\n')).toBe(true);
    expect(narrowFrame().split('\n').length).toBe(4);
  });

  it('should not render empty parts', () => {
    const props = {
      ...baseProps,
      geminiMdFileCount: 0,
      mcpServers: {},
    };
    const { lastFrame } = renderWithWidth(60, props);
    const expectedLines = ['Using:', '  - 1 open file (ctrl+g to view)'];
    const actualLines = lastFrame().split('\n');
    expect(actualLines).toEqual(expectedLines);
  });
});<|MERGE_RESOLUTION|>--- conflicted
+++ resolved
@@ -41,11 +41,7 @@
     const { lastFrame } = renderWithWidth(120, baseProps);
     const output = lastFrame();
     expect(output).toContain(
-<<<<<<< HEAD
       'Using: 1 open file (ctrl+g to view) | 1 QWEN.md file | 1 MCP server (ctrl+t to view)',
-=======
-      'Using: 1 open file (ctrl+g to view) | 1 GEMINI.md file | 1 MCP server (ctrl+t to view)',
->>>>>>> 76553622
     );
     // Check for absence of newlines
     expect(output.includes('\n')).toBe(false);
@@ -57,11 +53,7 @@
     const expectedLines = [
       'Using:',
       '  - 1 open file (ctrl+g to view)',
-<<<<<<< HEAD
       '  - 1 QWEN.md file',
-=======
-      '  - 1 GEMINI.md file',
->>>>>>> 76553622
       '  - 1 MCP server (ctrl+t to view)',
     ];
     const actualLines = output.split('\n');
